--- conflicted
+++ resolved
@@ -1,22 +1,11 @@
 import json
-<<<<<<< HEAD
-import os
-from datetime import datetime
-=======
 from locale import getdefaultlocale
-from typing import Iterable
->>>>>>> 0f814c7f
+from babel.numbers import format_decimal
+import json
 
 from .event import Event
 from .event_formatter import EventCsvFormatter
 from .utils import get_logger
-<<<<<<< HEAD
-from .translation import setup_translation
-# from event import Event
-# from utils import get_logger
-# from translation import setup_translation
-=======
->>>>>>> 0f814c7f
 
 
 def export_transactions(input_path, output_path, lang="auto", sort=False, date_isoformat: bool = False):
