[![GitHub tag (with filter)](https://img.shields.io/github/v/tag/pytr-org/pytr?style=for-the-badge&link=https%3A%2F%2Fgithub.com%2Fmarzzzello%2Fpytr%2Ftags)](https://github.com/pytr-org/pytr/tags)
[![PyPI build and publish](https://img.shields.io/github/actions/workflow/status/pytr-org/pytr/publish-pypi.yml?link=https%3A%2F%2Fgithub.com%2Fmarzzzello%2Fpytr%2Factions%2Fworkflows%2Fpublish-pypi.yml&style=for-the-badge)](https://github.com/pytr-org/pytr/actions/workflows/publish-pypi.yml)
[![PyPI - Version](https://img.shields.io/pypi/v/pytr?link=https%3A%2F%2Fpypi.org%2Fproject%2Fpytr%2F&style=for-the-badge)](https://pypi.org/project/pytr/)

# pytr: Use TradeRepublic in terminal

This is a library for the private API of the Trade Republic online brokerage. It is not affiliated with Trade Republic
Bank GmbH.

__Table of Contents__

<!-- toc -->
* [Quickstart](#quickstart)
* [Usage](#usage)
* [Authentication](#authentication)
  * [Web login (default)](#web-login-default)
  * [App login](#app-login)
* [Development](#development)
  * [Setting Up a Development Environment](#setting-up-a-development-environment)
  * [Linting and Code Formatting](#linting-and-code-formatting)
  * [Release process](#release-process)
  * [Keep the readme updated](#keep-the-readme-updated)
* [License](#license)
<!-- end toc -->

## Quickstart

This is the right section for you if all you want to do is to "just run the thing". Whether you've never run a piece
of code before, or are new to Python, these steps will make it the easiest for you to run pytr.

We strongly recommend that you use [`uv`](https://docs.astral.sh/uv/#installation) to run pytr. Since pytr is written
in the Python programming language, you usually need to make sure you have an installation of Python on your computer
before you can run any Python program. However, uv will take care of installing an appropriate Python version for
you if you don't already have one.

To install uv on OSX/Linux, run:

```console
$ curl -LsSf https://astral.sh/uv/install.sh | sh
```

<<<<<<< HEAD
On Window, run:
=======
On Windows, run:
>>>>>>> a0ac8596

```console
> powershell -ExecutionPolicy ByPass -c "irm https://astral.sh/uv/install.ps1 | iex"
```

Then, to run the latest released version of pytr:

```console
$ uvx pytr@latest
```

If you want to use the cutting-edge version, use this command instead:

```console
$ uvx --with git+https://github.com/pytr-org/pytr.git pytr
```

## Usage

<!-- runcmd code:console COLUMNS=120 uv run --python 3.13 pytr -->
```console
<<<<<<< HEAD
usage: pytr [-h] [-v {warning,info,debug}] [-V]
=======
usage: pytr [-h] [-V] [-v {warning,info,debug}] [--debug-logfile DEBUG_LOGFILE] [--debug-log-filter DEBUG_LOG_FILTER]
>>>>>>> a0ac8596
            {help,login,dl_docs,portfolio,details,get_price_alarms,set_price_alarms,export_transactions,completion} ...

Use "pytr command_name --help" to get detailed help to a specific command

Commands:
  {help,login,dl_docs,portfolio,details,get_price_alarms,set_price_alarms,export_transactions,completion}
<<<<<<< HEAD
                         Desired action to perform
    help                 Print this help message
    login                Check if credentials file exists. If not create it and ask for input. Try to login. Ask for
                         device reset if needed
    dl_docs              Download all pdf documents from the timeline and sort them into folders. Also export account
                         transactions (account_transactions.csv) and JSON files with all events
                         (events_with_documents.json and other_events.json
    portfolio            Show current portfolio
    details              Get details for an ISIN
    get_price_alarms     Get overview of current price alarms
    set_price_alarms     Set price alarms based on diff from current price
    export_transactions  Create a CSV with the deposits and removals ready for importing into Portfolio Performance
    completion           Print shell tab completion

Options:
  -h, --help             show this help message and exit
  -v, --verbosity {warning,info,debug}
                         Set verbosity level (default: info)
  -V, --version          Print version information and quit
=======
                                        Desired action to perform
    help                                Print this help message
    login                               Check if credentials file exists. If not create it and ask for input. Try to
                                        login. Ask for device reset if needed
    dl_docs                             Download all pdf documents from the timeline and sort them into folders. Also
                                        export account transactions (account_transactions.csv) and JSON files with all
                                        events (events_with_documents.json and other_events.json)
    portfolio                           Show current portfolio
    details                             Get details for an ISIN
    get_price_alarms                    Get current price alarms
    set_price_alarms                    Set new price alarms
    export_transactions                 Create a CSV with the deposits and removals ready for importing into Portfolio
                                        Performance
    completion                          Print shell tab completion

Options:
  -h, --help                            show this help message and exit
  -V, --version                         Print version information and quit (default: False)
  -v, --verbosity {warning,info,debug}  Set verbosity level (default: info) (default: info)
  --debug-logfile DEBUG_LOGFILE         Dump debug logs to a file (default: None)
  --debug-log-filter DEBUG_LOG_FILTER   Filter debug log types (default: None)
>>>>>>> a0ac8596
```
<!-- end runcmd -->

## Authentication

There are two authentication methods:

### Web login (default)

Web login is the newer method that uses the same login method as [app.traderepublic.com](https://app.traderepublic.com/),
meaning you receive a four-digit code in the TradeRepublic app or via SMS. This will keep you logged in your primary
device, but means that you may need to repeat entering a new four-digit code ever so often when runnnig `pytr`.

### App login

App login is the older method that uses the same login method as the TradeRepublic app. First you need to perform a
device reset - a private key will be generated that pins your "device". The private key is saved to your keyfile. This
procedure will log you out from your mobile device.

```sh
$ pytr login
$ # or
$ pytr login --phone_no +49123456789 --pin 1234
```

If no arguments are supplied pytr will look for them in the file `~/.pytr/credentials` (the first line must contain
the phone number, the second line the pin). If the file doesn't exist pytr will ask for for the phone number and pin.
<<<<<<< HEAD
This is a fork from the upstream repository adding a function called "export_banking4" in the functions.py file that returns a more comprehensive csv file containing all relevant monetary transactions from the account
=======
>>>>>>> a0ac8596

## Development

### Setting Up a Development Environment

Clone the repository:

```console
$ git clone https://github.com/pytr-org/pytr.git
```

Install dependencies:

```console
$ uv sync
```

Run the tests to ensure everything is set up correctly:

```console
$ uv run pytest
```

### Linting and Code Formatting

This project uses [Ruff](https://astral.sh/ruff) for code linting and auto-formatting, as well as
[Mypy](https://www.mypy-lang.org/) for type checking.

You can auto-format the code with Ruff by running:

```bash
uv run ruff format            # Format code
uv run ruff check --fix-only  # Remove unneeded imports, order imports, etc.
```

You can check the typing of the code with Mypy by running:

```bash
uv run mypy .
```

Ruff and Mypy run as part of CI and your Pull Request cannot be merged unless it satisfies the linting, formatting
checks and type checks.

### Release process

1. Create a pull request that bumps the version number in `pyproject.toml`
2. After successfully merging the PR, [create a new release](https://github.com/pytr-org/pytr/releases/new) via GitHub
   and make use of the "Generate release notes" button. Tags are formatted as `vX.Y.Z`.
3. The package will be published to PyPI from CI.

### Keep the readme updated

This readme contains a few automatically generated bits. To keep them up to date, simply run the following command:

```console
$ uvx mksync@0.1.4 -i README.md
```

## License

This project is licensed under the MIT License. See the [LICENSE](LICENSE) file for details.<|MERGE_RESOLUTION|>--- conflicted
+++ resolved
@@ -39,11 +39,7 @@
 $ curl -LsSf https://astral.sh/uv/install.sh | sh
 ```
 
-<<<<<<< HEAD
-On Window, run:
-=======
 On Windows, run:
->>>>>>> a0ac8596
 
 ```console
 > powershell -ExecutionPolicy ByPass -c "irm https://astral.sh/uv/install.ps1 | iex"
@@ -65,38 +61,13 @@
 
 <!-- runcmd code:console COLUMNS=120 uv run --python 3.13 pytr -->
 ```console
-<<<<<<< HEAD
-usage: pytr [-h] [-v {warning,info,debug}] [-V]
-=======
 usage: pytr [-h] [-V] [-v {warning,info,debug}] [--debug-logfile DEBUG_LOGFILE] [--debug-log-filter DEBUG_LOG_FILTER]
->>>>>>> a0ac8596
             {help,login,dl_docs,portfolio,details,get_price_alarms,set_price_alarms,export_transactions,completion} ...
 
 Use "pytr command_name --help" to get detailed help to a specific command
 
 Commands:
   {help,login,dl_docs,portfolio,details,get_price_alarms,set_price_alarms,export_transactions,completion}
-<<<<<<< HEAD
-                         Desired action to perform
-    help                 Print this help message
-    login                Check if credentials file exists. If not create it and ask for input. Try to login. Ask for
-                         device reset if needed
-    dl_docs              Download all pdf documents from the timeline and sort them into folders. Also export account
-                         transactions (account_transactions.csv) and JSON files with all events
-                         (events_with_documents.json and other_events.json
-    portfolio            Show current portfolio
-    details              Get details for an ISIN
-    get_price_alarms     Get overview of current price alarms
-    set_price_alarms     Set price alarms based on diff from current price
-    export_transactions  Create a CSV with the deposits and removals ready for importing into Portfolio Performance
-    completion           Print shell tab completion
-
-Options:
-  -h, --help             show this help message and exit
-  -v, --verbosity {warning,info,debug}
-                         Set verbosity level (default: info)
-  -V, --version          Print version information and quit
-=======
                                         Desired action to perform
     help                                Print this help message
     login                               Check if credentials file exists. If not create it and ask for input. Try to
@@ -118,7 +89,6 @@
   -v, --verbosity {warning,info,debug}  Set verbosity level (default: info) (default: info)
   --debug-logfile DEBUG_LOGFILE         Dump debug logs to a file (default: None)
   --debug-log-filter DEBUG_LOG_FILTER   Filter debug log types (default: None)
->>>>>>> a0ac8596
 ```
 <!-- end runcmd -->
 
@@ -146,10 +116,6 @@
 
 If no arguments are supplied pytr will look for them in the file `~/.pytr/credentials` (the first line must contain
 the phone number, the second line the pin). If the file doesn't exist pytr will ask for for the phone number and pin.
-<<<<<<< HEAD
-This is a fork from the upstream repository adding a function called "export_banking4" in the functions.py file that returns a more comprehensive csv file containing all relevant monetary transactions from the account
-=======
->>>>>>> a0ac8596
 
 ## Development
 
